// Copyright (c) 2017 Shivaram Lingamneni <slingamn@cs.stanford.edu>
// released under the MIT license

package irc

import (
	"sync"
)

type channelManagerEntry struct {
	channel *Channel
	// this is a refcount for joins, so we can avoid a race where we incorrectly
	// think the channel is empty (without holding a lock across the entire Channel.Join()
	// call)
	pendingJoins int
	skeleton     string
}

// ChannelManager keeps track of all the channels on the server,
// providing synchronization for creation of new channels on first join,
// cleanup of empty channels on last part, and renames.
type ChannelManager struct {
	sync.RWMutex // tier 2
	// chans is the main data structure, mapping casefolded name -> *Channel
	chans               map[string]*channelManagerEntry
	chansSkeletons      StringSet // skeletons of *unregistered* chans
	registeredChannels  StringSet // casefolds of registered chans
	registeredSkeletons StringSet // skeletons of registered chans
	purgedChannels      StringSet // casefolds of purged chans
	server              *Server
}

// NewChannelManager returns a new ChannelManager.
func (cm *ChannelManager) Initialize(server *Server) {
	cm.chans = make(map[string]*channelManagerEntry)
	cm.chansSkeletons = make(StringSet)
	cm.server = server

<<<<<<< HEAD
	cm.loadRegisteredChannels(server.Config())
}

func (cm *ChannelManager) loadRegisteredChannels(config *Config) {
	if !config.Channels.Registration.Enabled {
		return
	}

	registeredChannels := cm.server.channelRegistry.AllChannels()
=======
	if server.Config().Channels.Registration.Enabled {
		cm.loadRegisteredChannels()
	}
	// purging should work even if registration is disabled
	cm.purgedChannels = cm.server.channelRegistry.PurgedChannels()
}

func (cm *ChannelManager) loadRegisteredChannels() {
	rawNames := cm.server.channelRegistry.AllChannels()
	registeredChannels := make(StringSet, len(rawNames))
	registeredSkeletons := make(StringSet, len(rawNames))
	for _, name := range rawNames {
		cfname, err := CasefoldChannel(name)
		if err == nil {
			registeredChannels.Add(cfname)
		}
		skeleton, err := Skeleton(name)
		if err == nil {
			registeredSkeletons.Add(skeleton)
		}
	}
>>>>>>> bf5a02f0
	cm.Lock()
	defer cm.Unlock()
	cm.registeredChannels = registeredChannels
	cm.registeredSkeletons = registeredSkeletons
}

// Get returns an existing channel with name equivalent to `name`, or nil
func (cm *ChannelManager) Get(name string) (channel *Channel) {
	name, err := CasefoldChannel(name)
	if err == nil {
		cm.RLock()
		defer cm.RUnlock()
		entry := cm.chans[name]
		// if the channel is still loading, pretend we don't have it
		if entry != nil && entry.channel.IsLoaded() {
			return entry.channel
		}
	}
	return nil
}

// Join causes `client` to join the channel named `name`, creating it if necessary.
func (cm *ChannelManager) Join(client *Client, name string, key string, isSajoin bool, rb *ResponseBuffer) error {
	server := client.server
	casefoldedName, err := CasefoldChannel(name)
	skeleton, skerr := Skeleton(name)
	if err != nil || skerr != nil || len(casefoldedName) > server.Config().Limits.ChannelLen {
		return errNoSuchChannel
	}

	channel, err := func() (*Channel, error) {
		cm.Lock()
		defer cm.Unlock()

		if cm.purgedChannels.Has(casefoldedName) {
			return nil, errChannelPurged
		}
		entry := cm.chans[casefoldedName]
		if entry == nil {
			registered := cm.registeredChannels.Has(casefoldedName)
			// enforce OpOnlyCreation
			if !registered && server.Config().Channels.OpOnlyCreation && !client.HasRoleCapabs("chanreg") {
				return nil, errInsufficientPrivs
			}
			// enforce confusables
			if cm.chansSkeletons.Has(skeleton) || (!registered && cm.registeredSkeletons.Has(skeleton)) {
				return nil, errConfusableIdentifier
			}
			entry = &channelManagerEntry{
				channel:      NewChannel(server, name, casefoldedName, registered),
				pendingJoins: 0,
			}
			if !registered {
				// for an unregistered channel, we already have the correct unfolded name
				// and therefore the final skeleton. for a registered channel, we don't have
				// the unfolded name yet (it needs to be loaded from the db), but we already
				// have the final skeleton in `registeredSkeletons` so we don't need to track it
				cm.chansSkeletons.Add(skeleton)
				entry.skeleton = skeleton
			}
			cm.chans[casefoldedName] = entry
		}
		entry.pendingJoins += 1
		return entry.channel, nil
	}()

	if err != nil {
		return err
	}

	channel.EnsureLoaded()
	channel.Join(client, key, isSajoin, rb)

	cm.maybeCleanup(channel, true)

	return nil
}

func (cm *ChannelManager) maybeCleanup(channel *Channel, afterJoin bool) {
	cm.Lock()
	defer cm.Unlock()

	cfname := channel.NameCasefolded()

	entry := cm.chans[cfname]
	if entry == nil || entry.channel != channel {
		return
	}

	if afterJoin {
		entry.pendingJoins -= 1
	}
	if entry.pendingJoins == 0 && entry.channel.IsClean() {
		delete(cm.chans, cfname)
		if entry.skeleton != "" {
			delete(cm.chansSkeletons, entry.skeleton)
		}
	}
}

// Part parts `client` from the channel named `name`, deleting it if it's empty.
func (cm *ChannelManager) Part(client *Client, name string, message string, rb *ResponseBuffer) error {
	var channel *Channel

	casefoldedName, err := CasefoldChannel(name)
	if err != nil {
		return errNoSuchChannel
	}

	cm.RLock()
	entry := cm.chans[casefoldedName]
	if entry != nil {
		channel = entry.channel
	}
	cm.RUnlock()

	if channel == nil {
		return errNoSuchChannel
	}
	channel.Part(client, message, rb)
	return nil
}

func (cm *ChannelManager) Cleanup(channel *Channel) {
	cm.maybeCleanup(channel, false)
}

func (cm *ChannelManager) SetRegistered(channelName string, account string) (err error) {
	var channel *Channel
	cfname, err := CasefoldChannel(channelName)
	if err != nil {
		return err
	}

	var entry *channelManagerEntry

	defer func() {
		if err == nil && channel != nil {
			// registration was successful: make the database reflect it
			err = channel.Store(IncludeAllChannelAttrs)
		}
	}()

	cm.Lock()
	defer cm.Unlock()
	entry = cm.chans[cfname]
	if entry == nil {
		return errNoSuchChannel
	}
	channel = entry.channel
	err = channel.SetRegistered(account)
	if err != nil {
		return err
	}
	cm.registeredChannels.Add(cfname)
	return nil
}

func (cm *ChannelManager) SetUnregistered(channelName string, account string) (err error) {
	cfname, err := CasefoldChannel(channelName)
	if err != nil {
		return err
	}

	var info RegisteredChannel

	defer func() {
		if err == nil {
			err = cm.server.channelRegistry.Delete(info)
		}
	}()

	cm.Lock()
	defer cm.Unlock()
	entry := cm.chans[cfname]
	if entry == nil {
		return errNoSuchChannel
	}
	info = entry.channel.ExportRegistration(0)
	if info.Founder != account {
		return errChannelNotOwnedByAccount
	}
	entry.channel.SetUnregistered(account)
	delete(cm.registeredChannels, cfname)
	return nil
}

// Rename renames a channel (but does not notify the members)
func (cm *ChannelManager) Rename(name string, newName string) (err error) {
	cfname, err := CasefoldChannel(name)
	if err != nil {
		return errNoSuchChannel
	}

	newCfname, err := CasefoldChannel(newName)
	if err != nil {
		return errInvalidChannelName
	}
	newSkeleton, err := Skeleton(newName)
	if err != nil {
		return errInvalidChannelName
	}

	var channel *Channel
	var info RegisteredChannel
	defer func() {
		if channel != nil && info.Founder != "" {
			channel.Store(IncludeAllChannelAttrs)
			// we just flushed the channel under its new name, therefore this delete
			// cannot be overwritten by a write to the old name:
			cm.server.channelRegistry.Delete(info)
		}
	}()

	cm.Lock()
	defer cm.Unlock()

	if cm.chans[newCfname] != nil || cm.registeredChannels.Has(newCfname) {
		return errChannelNameInUse
	}
	if cm.chansSkeletons.Has(newSkeleton) || cm.registeredSkeletons.Has(newSkeleton) {
		return errChannelNameInUse
	}
	entry := cm.chans[cfname]
	if entry == nil || !entry.channel.IsLoaded() {
		return errNoSuchChannel
	}
	channel = entry.channel
	info = channel.ExportRegistration(IncludeInitial)
	registered := info.Founder != ""
	delete(cm.chans, cfname)
	cm.chans[newCfname] = entry
	if registered {
		delete(cm.registeredChannels, cfname)
		if oldSkeleton, err := Skeleton(info.Name); err == nil {
			delete(cm.registeredSkeletons, oldSkeleton)
		}
		cm.registeredChannels.Add(newCfname)
		cm.registeredSkeletons.Add(newSkeleton)
	} else {
		delete(cm.chansSkeletons, entry.skeleton)
		cm.chansSkeletons.Add(newSkeleton)
		entry.skeleton = newSkeleton
		cm.chans[cfname] = entry
	}
	entry.channel.Rename(newName, newCfname)
	return nil
}

// Len returns the number of channels
func (cm *ChannelManager) Len() int {
	cm.RLock()
	defer cm.RUnlock()
	return len(cm.chans)
}

// Channels returns a slice containing all current channels
func (cm *ChannelManager) Channels() (result []*Channel) {
	cm.RLock()
	defer cm.RUnlock()
	result = make([]*Channel, 0, len(cm.chans))
	for _, entry := range cm.chans {
		if entry.channel.IsLoaded() {
			result = append(result, entry.channel)
		}
	}
	return
}

// Purge marks a channel as purged.
func (cm *ChannelManager) Purge(chname string, record ChannelPurgeRecord) (err error) {
	chname, err = CasefoldChannel(chname)
	if err != nil {
		return errInvalidChannelName
	}

	cm.Lock()
	cm.purgedChannels.Add(chname)
	cm.Unlock()

	cm.server.channelRegistry.PurgeChannel(chname, record)
	return nil
}

// IsPurged queries whether a channel is purged.
func (cm *ChannelManager) IsPurged(chname string) (result bool) {
	chname, err := CasefoldChannel(chname)
	if err != nil {
		return false
	}

	cm.Lock()
	result = cm.purgedChannels.Has(chname)
	cm.Unlock()
	return
}

// Unpurge deletes a channel's purged status.
func (cm *ChannelManager) Unpurge(chname string) (err error) {
	chname, err = CasefoldChannel(chname)
	if err != nil {
		return errNoSuchChannel
	}

	cm.Lock()
	found := cm.purgedChannels.Has(chname)
	delete(cm.purgedChannels, chname)
	cm.Unlock()

	cm.server.channelRegistry.UnpurgeChannel(chname)
	if !found {
		return errNoSuchChannel
	}
	return nil
}<|MERGE_RESOLUTION|>--- conflicted
+++ resolved
@@ -36,8 +36,9 @@
 	cm.chansSkeletons = make(StringSet)
 	cm.server = server
 
-<<<<<<< HEAD
 	cm.loadRegisteredChannels(server.Config())
+	// purging should work even if registration is disabled
+	cm.purgedChannels = cm.server.channelRegistry.PurgedChannels()
 }
 
 func (cm *ChannelManager) loadRegisteredChannels(config *Config) {
@@ -45,16 +46,6 @@
 		return
 	}
 
-	registeredChannels := cm.server.channelRegistry.AllChannels()
-=======
-	if server.Config().Channels.Registration.Enabled {
-		cm.loadRegisteredChannels()
-	}
-	// purging should work even if registration is disabled
-	cm.purgedChannels = cm.server.channelRegistry.PurgedChannels()
-}
-
-func (cm *ChannelManager) loadRegisteredChannels() {
 	rawNames := cm.server.channelRegistry.AllChannels()
 	registeredChannels := make(StringSet, len(rawNames))
 	registeredSkeletons := make(StringSet, len(rawNames))
@@ -68,7 +59,6 @@
 			registeredSkeletons.Add(skeleton)
 		}
 	}
->>>>>>> bf5a02f0
 	cm.Lock()
 	defer cm.Unlock()
 	cm.registeredChannels = registeredChannels
