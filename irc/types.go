package irc

import (
	"fmt"
	"strings"
)

//
// simple types
//

<<<<<<< HEAD
type UserMaskSet map[string]bool
=======
type CapSubCommand string

type Capability string

type CapModifier rune

func (mod CapModifier) String() string {
	return string(mod)
}

type CapState uint

type CapabilitySet map[Capability]bool

func (set CapabilitySet) String() string {
	strs := make([]string, len(set))
	index := 0
	for capability := range set {
		strs[index] = string(capability)
		index += 1
	}
	return strings.Join(strs, " ")
}

// a string with wildcards
type Mask string
>>>>>>> 4bcd42ff

// add, remove, list modes
type ModeOp rune

func (op ModeOp) String() string {
	return string(op)
}

// user mode flags
type UserMode rune

func (mode UserMode) String() string {
	return string(mode)
}

type Phase uint

type ReplyCode interface {
	String() string
}

type StringCode string

func (code StringCode) String() string {
	return string(code)
}

type NumericCode uint

func (code NumericCode) String() string {
	return fmt.Sprintf("%03d", code)
}

// channel mode flags
type ChannelMode rune

func (mode ChannelMode) String() string {
	return string(mode)
}

type ChannelNameMap map[string]*Channel

func (channels ChannelNameMap) Get(name string) *Channel {
	return channels[strings.ToLower(name)]
}

func (channels ChannelNameMap) Add(channel *Channel) error {
	if channels[channel.name] != nil {
		return fmt.Errorf("%s: already set", channel.name)
	}
	channels[channel.name] = channel
	return nil
}

func (channels ChannelNameMap) Remove(channel *Channel) error {
	if channel != channels[channel.name] {
		return fmt.Errorf("%s: mismatch", channel.name)
	}
	delete(channels, channel.name)
	return nil
}

type ChannelModeSet map[ChannelMode]bool

func (set ChannelModeSet) String() string {
	if len(set) == 0 {
		return ""
	}
	strs := make([]string, len(set))
	index := 0
	for mode := range set {
		strs[index] = mode.String()
		index += 1
	}
	return strings.Join(strs, "")
}

type ClientSet map[*Client]bool

func (clients ClientSet) Add(client *Client) {
	clients[client] = true
}

func (clients ClientSet) Remove(client *Client) {
	delete(clients, client)
}

func (clients ClientSet) Has(client *Client) bool {
	return clients[client]
}

type MemberSet map[*Client]ChannelModeSet

func (members MemberSet) Add(member *Client) {
	members[member] = make(ChannelModeSet)
}

func (members MemberSet) Remove(member *Client) {
	delete(members, member)
}

func (members MemberSet) Has(member *Client) bool {
	_, ok := members[member]
	return ok
}

func (members MemberSet) HasMode(member *Client, mode ChannelMode) bool {
	modes, ok := members[member]
	if !ok {
		return false
	}
	return modes[mode]
}

type ChannelSet map[*Channel]bool

func (channels ChannelSet) Add(channel *Channel) {
	channels[channel] = true
}

func (channels ChannelSet) Remove(channel *Channel) {
	delete(channels, channel)
}

func (channels ChannelSet) First() *Channel {
	for channel := range channels {
		return channel
	}
	return nil
}

//
// interfaces
//

type Identifier interface {
	Id() string
	Nick() string
}

type Replier interface {
	Reply(...string)
}

type Command interface {
	Code() StringCode
	Client() *Client
}

type ServerCommand interface {
	Command
	HandleServer(*Server)
}

type AuthServerCommand interface {
	Command
	HandleAuthServer(*Server)
}

type RegServerCommand interface {
	Command
	HandleRegServer(*Server)
}<|MERGE_RESOLUTION|>--- conflicted
+++ resolved
@@ -9,9 +9,8 @@
 // simple types
 //
 
-<<<<<<< HEAD
 type UserMaskSet map[string]bool
-=======
+
 type CapSubCommand string
 
 type Capability string
@@ -35,10 +34,6 @@
 	}
 	return strings.Join(strs, " ")
 }
-
-// a string with wildcards
-type Mask string
->>>>>>> 4bcd42ff
 
 // add, remove, list modes
 type ModeOp rune
